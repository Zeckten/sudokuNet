import torch
import numpy as np
from SudokuSolver import SudokuSolver
import pandas as pd
<<<<<<< HEAD
import argparse
=======
from torch.utils.tensorboard import SummaryWriter

>>>>>>> ad015032

def load_model(model_path):
    """Load the trained model."""
    model = SudokuSolver()
    model.load_state_dict(torch.load(model_path, map_location=torch.device('cpu')))
    model.eval()
    return model

def predict_sudoku(model, puzzle, writer):

    """Make a prediction for a single Sudoku puzzle."""
    # Convert puzzle to tensor and one-hot encode it
    puzzle_tensor = torch.tensor(puzzle, dtype=torch.long)
    puzzle_one_hot = torch.nn.functional.one_hot(puzzle_tensor, num_classes=10).float()
    puzzle_one_hot = puzzle_one_hot.unsqueeze(0)  # Add batch dimension
    
    

    # Get prediction
    with torch.no_grad():
        outputs = model(puzzle_one_hot)
        writer.add_graph(model, puzzle_one_hot)
        prediction = outputs.argmax(dim=1).squeeze(0)  # Get most likely number (0-8)
        prediction = prediction + 1  # Convert back to 1-9 range
    
    # Convert prediction to numpy array
    prediction = prediction.numpy()
    
    # Keep original puzzle numbers
    mask = puzzle != 0
    prediction[mask] = puzzle[mask]
    
    return prediction

def calculate_accuracy(original, prediction, solution):
    """Calculate accuracy metrics for the prediction."""
    # Calculate accuracy only for cells that were empty in original puzzle
    empty_cells = (original == 0)
    correct_predictions = (prediction[empty_cells] == solution[empty_cells])
    accuracy = correct_predictions.sum() / empty_cells.sum()
    
    # Add complete puzzle accuracy
    complete_correct = (prediction == solution).all()
    
    return accuracy, complete_correct

def main():
<<<<<<< HEAD
    parser = argparse.ArgumentParser()
    parser.add_argument('--solver_path', type=str, default='pretrained/solver_last.pth')
    args = parser.parse_args()
=======
    writer = SummaryWriter()

>>>>>>> ad015032
    # Load the trained model
    model_path = args.solver_path
    try:
        model = load_model(model_path)
        print("Model loaded successfully!")
    except FileNotFoundError:
        print(f"Error: Could not find model file at {model_path}")
        return
    
    # Load test puzzles from the dataset
    try:
        # Test 100 puzzles instead of 5
        test_data = pd.read_csv('data/sudoku.csv').sample(n=100, random_state=42)
    except FileNotFoundError:
        print("Error: Could not find test data file")
        return
    
    # Track accuracies
    accuracies = []
    complete_correct = 0
    
    # Test each puzzle
    for idx, row in test_data.iterrows():
        print(f"\nTesting Puzzle {idx + 1}")
        print("-" * 40)
        
        # Convert string puzzle to numpy array
        original_puzzle = np.array(list(row['puzzle']), dtype=np.float32).reshape(9, 9)
        solution = np.array(list(row['solution']), dtype=np.float32).reshape(9, 9)
        
        # Make prediction
        prediction = predict_sudoku(model, original_puzzle, writer)
        
        
        # Calculate accuracy
        accuracy, is_complete = calculate_accuracy(original_puzzle, prediction, solution)
        accuracies.append(accuracy)
        if is_complete:
            complete_correct += 1
        
        # Print results
        print("Original Puzzle:")
        print_sudoku(original_puzzle.astype(int))
        print("\nModel's Solution:")
        print_sudoku(prediction.astype(int))
        print("\nTrue Solution:")
        print_sudoku(solution.astype(int))
        print(f"\nAccuracy for empty cells: {accuracy:.2%}")
        print(f"Complete puzzle solved correctly: {'Yes' if is_complete else 'No'}")

    # Print summary statistics
    print("\n" + "="*50)
    print("SUMMARY STATISTICS")
    print("="*50)
    print(f"Average accuracy for empty cells: {np.mean(accuracies):.2%}")
    print(f"Median accuracy for empty cells: {np.median(accuracies):.2%}")
    print(f"Complete puzzles solved correctly: {complete_correct}/{len(test_data)} ({complete_correct/len(test_data):.2%})")
    print(f"Minimum accuracy: {np.min(accuracies):.2%}")
    print(f"Maximum accuracy: {np.max(accuracies):.2%}")
    
    writer.close()

def print_sudoku(grid):
    """Pretty print a Sudoku grid."""
    for i in range(9):
        if i % 3 == 0 and i != 0:
            print("-" * 21)
        for j in range(9):
            if j % 3 == 0 and j != 0:
                print("|", end=" ")
            print(int(grid[i][j]), end=" ")
        print()

if __name__ == "__main__":
    main() <|MERGE_RESOLUTION|>--- conflicted
+++ resolved
@@ -2,12 +2,9 @@
 import numpy as np
 from SudokuSolver import SudokuSolver
 import pandas as pd
-<<<<<<< HEAD
 import argparse
-=======
 from torch.utils.tensorboard import SummaryWriter
 
->>>>>>> ad015032
 
 def load_model(model_path):
     """Load the trained model."""
@@ -55,14 +52,11 @@
     return accuracy, complete_correct
 
 def main():
-<<<<<<< HEAD
     parser = argparse.ArgumentParser()
     parser.add_argument('--solver_path', type=str, default='pretrained/solver_last.pth')
     args = parser.parse_args()
-=======
     writer = SummaryWriter()
 
->>>>>>> ad015032
     # Load the trained model
     model_path = args.solver_path
     try:
